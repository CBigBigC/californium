--- conflicted
+++ resolved
@@ -39,12 +39,9 @@
  *    Achim Kraus (Bosch Software Innovations GmbH) - use EndpointContext
  *                                                    (after sending).
  *    Bosch Software Innovations GmbH - migrate to SLF4J
-<<<<<<< HEAD
- *    Pratheek Rai - changes for BERT 
-=======
  *    Achim Kraus (Bosch Software Innovations GmbH) - keep original response, if
  *                                                    current request is the original
->>>>>>> abd27de9
+ *    Pratheek Rai - changes for BERT 
  ******************************************************************************/
 package org.eclipse.californium.core.network.stack;
 
