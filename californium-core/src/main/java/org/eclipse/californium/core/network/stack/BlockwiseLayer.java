/*******************************************************************************
 * Copyright (c) 2015, 2017 Institute for Pervasive Computing, ETH Zurich and others.
 * 
 * All rights reserved. This program and the accompanying materials
 * are made available under the terms of the Eclipse Public License v1.0
 * and Eclipse Distribution License v1.0 which accompany this distribution.
 * 
 * The Eclipse Public License is available at
 *    http://www.eclipse.org/legal/epl-v10.html
 * and the Eclipse Distribution License is available at
 *    http://www.eclipse.org/org/documents/edl-v10.html.
 * 
 * Contributors:
 *    Matthias Kovatsch - creator and main architect
 *    Martin Lanter - architect and re-implementation
 *    Dominique Im Obersteg - parsers and initial implementation
 *    Daniel Pauli - parsers and initial implementation
 *    Kai Hudalla - logging
 *    Kai Hudalla (Bosch Software Innovations GmbH) - use Logger's message formatting instead of
 *                                                    explicit String concatenation
 *    Achim Kraus (Bosch Software Innovations GmbH) - use exchange.calculateRTT
 *    Achim Kraus (Bosch Software Innovations GmbH) - use new introduced failed() 
 *                                                    instead of onReject() and
 *                                                    onTimeout(). Add onSendError()
 *    Achim Kraus (Bosch Software Innovations GmbH) - use onReadyToSend() to copy token
 *                                                    to fix rare race condition in
 *                                                    block1wise, when the generated
 *                                                    token was copied too late 
 *                                                    (after sending). 
 *    Achim Kraus (Bosch Software Innovations GmbH) - cancel a pending blockwise notify,
 *                                                    if a new request is send.
 *                                                    Please see comment below
 *                                                    sendRequest() for more details.
 *                                                    cancel also the pending requests
 *                                                    of the stale transfer.
 *    Achim Kraus (Bosch Software Innovations GmbH) - introduce stop transfer on
 *                                                    received responses generally.
 *                                                    cleanup stale functions.
 *    Achim Kraus (Bosch Software Innovations GmbH) - use EndpointContext
 *                                                    (after sending).
 *    Bosch Software Innovations GmbH - migrate to SLF4J
 *    Achim Kraus (Bosch Software Innovations GmbH) - keep original response, if
 *                                                    current request is the original
 *    Achim Kraus (Bosch Software Innovations GmbH) - use uniformly the response 
 *                                                    source endpoint context
 *                                                    for next block requests
 *    Achim Kraus (Bosch Software Innovations GmbH) - replace byte array token by Token
 *    Achim Kraus (Bosch Software Innovations GmbH) - copy token and mid for error responses
 *                                                    copy scheme to assembled blockwise 
 *                                                    payload.
 *    Achim Kraus (Bosch Software Innovations GmbH) - don't cleanup on send response failures.
 *                                                    remove "is last", not longer meaningful
 *                                                    remove addBlock2CleanUpObserver in
 *                                                    sendResponse
 *                                                    add health status logging
 *                                                    for blockwise transfers
 *    Achim Kraus (Bosch Software Innovations GmbH) - use ExecutorsUtil.getScheduledExecutor()
 *                                                    for health status instead of own executor.
 *    Achim Kraus (Bosch Software Innovations GmbH) - disable transparent blockwise for multicast.
<<<<<<< HEAD
 *    Pratheek Rai - changes for BERT 
=======
 *    Achim Kraus (Bosch Software Innovations GmbH) - extract requestNextBlock from 
 *                                                    tcp_experimental_features branch
 *                                                    for easier merging in the future.
>>>>>>> 6895ac79
 ******************************************************************************/
package org.eclipse.californium.core.network.stack;

import java.util.Iterator;
import java.util.concurrent.ScheduledFuture;
import java.util.concurrent.TimeUnit;

import org.eclipse.californium.core.coap.BlockOption;
import org.eclipse.californium.core.coap.CoAP.ResponseCode;
import org.eclipse.californium.core.coap.CoAP.Type;
import org.eclipse.californium.core.coap.MessageObserver;
import org.eclipse.californium.core.coap.MessageObserverAdapter;
import org.eclipse.californium.core.coap.OptionSet;
import org.eclipse.californium.core.coap.Request;
import org.eclipse.californium.core.coap.Response;
import org.eclipse.californium.core.network.Exchange;
import org.eclipse.californium.core.network.config.NetworkConfig;
import org.eclipse.californium.core.network.config.NetworkConfigDefaults;
import org.eclipse.californium.elements.util.ExecutorsUtil;
import org.eclipse.californium.elements.util.LeastRecentlyUsedCache;
import org.slf4j.Logger;
import org.slf4j.LoggerFactory;

/**
 * Provides transparent handling of the blockwise transfer of a large <em>resource body</em>.
 * <p>
 * There are four cases in which such <em>transparent</em> blockwise transfers occur:
 * <ul>
 * <li>An outbound request carrying a large body that is too large to be sent in the payload
 * of a single message, is transparently replaced by a sequence of requests transferring individual
 * blocks of the body to the server.</li>
 * <li>An outbound response carrying a large body that is too large to be sent in the payload
 * of a single message, is transparently replaced by a response containing only the first block
 * of the body. The body will be <em>buffered</em> in-memory so that the peer can retrieve the
 * whole body using multiple requests for individual blocks.</li>
 * <li>When an inbound request containing a single block of a large body is received, the payload
 * will be buffered and acknowledged so that the peer can send the rest of the body using a blockwise
 * transfer. Once all blocks have been received, the overall body is re-assembled and forwarded
 * to the {@code Resource} handling the request.</li>
 * <li>When a response is received from a peer containing a single block of a large body is received,
 * the payload will be buffered and a blockwise transfer is started for retrieving the rest of the body.
 * Once all blocks have been received, the overall body is re-assembled and forwarded
 * to the client that has issued the original request.</li>
 * </ul>
 * <p>
 * Block-wise transfer does not support concurrent transfer for the same
 * resource. So using <em>transparent</em> block-wise transfer with CoAP observe
 * is not really advised. When concurrent transfer is detected we always
 * privilege the most recent transfers. This is the most resilient way, as new
 * transfer will never be blocked by old incomplete transfer.
 */
public class BlockwiseLayer extends AbstractLayer {

	// TODO: Random access for Cf servers: The draft still needs to specify a reaction to "overshoot"
	// TODO: Blockwise with separate response or NONs. Not yet mentioned in draft.
	// TODO: Forward cancellation and timeouts of a request to its blocks.

	/*
	 * What if a request contains a Block2 option with size 128 but the response
	 * is only 10 bytes long? A configuration property allow the server between two choices :
	 * <ul>
	 * 	<li>Include block2 option with m flag set to false to indicate that there is no more block to request.</li>
	 * 	<li>Do not include the block2 option at all (allowed by the RFC, it should be up to the client to handle this use case : https://tools.ietf.org/html/rfc7959#section-2.2)</li>
	 * </ul>
	 * <p>
	 * The draft needs to specify whether it is allowed to use separate
	 * responses or NONs. Otherwise, I do not know whether I should allow (or
	 * prevent) the resource to use it. Currently, we do not prevent it but I am
	 * not sure what would happen if a resource used accept() or NONs.
	 * <p>
	 * What is the client supposed to do when it asks the server for block x but
	 * receives a wrong block? The client cannot send a 4.08 (Request Entity
	 * Incomplete). Should it reject it? Currently, we reject it and cancel the
	 * request.
	 * <p>
	 * In a blockwise transfer of a response to a POST request, the draft should
	 * mention whether the client should always include all options in each
	 * request for the next block or not. The response is already produced at
	 * the server, thus, there is no point in receiving them again. The draft
	 * only states that the payload should be empty. Currently we always send
	 * all options in each request (just in case) (except observe which is not
	 * allowed).
	 * <p>
	 * When an observe notification is being sent blockwise, it is not clear
	 * whether we are allowed to include the observe option in each response
	 * block. In the draft, the observe option is left out but it would be
	 * easier for us if we were allowed to include it. The policy which options
	 * should be included in which block is not clear to me anyway. ETag is
	 * always included, observe only in the first block, what about the others?
	 * Currently, I send observe only in the first block so that it exactly
	 * matches the example in the draft.
	 */

	private static final Logger LOGGER = LoggerFactory.getLogger(BlockwiseLayer.class.getName());
	private static final Logger HEALTH_LOGGER = LoggerFactory.getLogger(LOGGER.getName() + ".health");
	private final LeastRecentlyUsedCache<KeyUri, Block1BlockwiseStatus> block1Transfers;
	private final LeastRecentlyUsedCache<KeyUri, Block2BlockwiseStatus> block2Transfers;
	private volatile boolean enableStatus;
	private ScheduledFuture<?> statusLogger;
	private int maxMessageSize;
	private int preferredBlockSize;
	private int preferredBlockSzx;
	private int blockTimeout;
	private int maxResourceBodySize;
	private boolean strictBlock2Option;

	/**
	 * Creates a new blockwise layer for a configuration.
	 * <p>
	 * The following configuration properties are used:
	 * <ul>
	 * <li>{@link org.eclipse.californium.core.network.config.NetworkConfig.Keys#MAX_MESSAGE_SIZE} -
	 * This value is used as the threshold for determining
	 * whether an inbound or outbound message's body needs to be transferred blockwise.
	 * If not set, a default value of 4096 bytes is used.</li>
	 * 
	 * <li>{@link org.eclipse.californium.core.network.config.NetworkConfig.Keys#PREFERRED_BLOCK_SIZE} -
	 * This value is used as the value proposed to a peer when doing a transparent blockwise transfer.
	 * The value indicates the number of bytes, not the szx code.
	 * If not set, a default value of 1024 bytes is used.</li>
	 * 
	 * <li>{@link org.eclipse.californium.core.network.config.NetworkConfig.Keys#MAX_RESOURCE_BODY_SIZE} -
	 * This value (in bytes) is used as the upper limit for the size of the buffer used for assembling
	 * blocks of a transparent blockwise transfer. Resource bodies larger than this value can only be
	 * transferred in a manually managed blockwise transfer. Setting this value to 0 disables transparent
	 * blockwise handling altogether, i.e. all messages will simply be forwarded directly up and down to
	 * the next layer.
	 * If not set, a default value of 8192 bytes is used.</li>
	 * 
	 * <li>{@link org.eclipse.californium.core.network.config.NetworkConfig.Keys#BLOCKWISE_STATUS_LIFETIME} -
	 * The maximum amount of time (in milliseconds) allowed between transfers of individual blocks before
	 * the blockwise transfer state is discarded.
	 * If not set, a default value of 30 seconds is used.</li>
	 * 
	 * <li>{@link org.eclipse.californium.core.network.config.NetworkConfig.Keys#BLOCKWISE_STRICT_BLOCK2_OPTION} -
	 * This value is used to indicate if the response should always include the Block2 option when client request early blockwise negociation but the response can be sent on one packet.
	 * If not set, the default value is {@link org.eclipse.californium.core.network.config.NetworkConfigDefaults#DEFAULT_BLOCKWISE_STRICT_BLOCK2_OPTION}</li>
	 * </ul>

	 * @param config The configuration values to use.
	 */
	public BlockwiseLayer(final NetworkConfig config) {

		maxMessageSize = config.getInt(NetworkConfig.Keys.MAX_MESSAGE_SIZE, NetworkConfigDefaults.DEFAULT_MAX_MESSAGE_SIZE);
		preferredBlockSize = config.getInt(NetworkConfig.Keys.PREFERRED_BLOCK_SIZE, NetworkConfigDefaults.DEFAULT_PREFERRED_BLOCK_SIZE);
		preferredBlockSzx = BlockOption.size2Szx(preferredBlockSize);
		blockTimeout = config.getInt(NetworkConfig.Keys.BLOCKWISE_STATUS_LIFETIME,
				NetworkConfigDefaults.DEFAULT_BLOCKWISE_STATUS_LIFETIME);
		maxResourceBodySize = config.getInt(NetworkConfig.Keys.MAX_RESOURCE_BODY_SIZE,
				NetworkConfigDefaults.DEFAULT_MAX_RESOURCE_BODY_SIZE);
		int maxActivePeers = config.getInt(NetworkConfig.Keys.MAX_ACTIVE_PEERS,
				NetworkConfigDefaults.DEFAULT_MAX_ACTIVE_PEERS);
		block1Transfers = new LeastRecentlyUsedCache<>(maxActivePeers, TimeUnit.MILLISECONDS.toSeconds(blockTimeout));
		block1Transfers.setEvictingOnReadAccess(false);
		block2Transfers = new LeastRecentlyUsedCache<>(maxActivePeers, TimeUnit.MILLISECONDS.toSeconds(blockTimeout));
		block2Transfers.setEvictingOnReadAccess(false);
		strictBlock2Option = config.getBoolean(NetworkConfig.Keys.BLOCKWISE_STRICT_BLOCK2_OPTION, NetworkConfigDefaults.DEFAULT_BLOCKWISE_STRICT_BLOCK2_OPTION);
		
		LOGGER.info(
			"BlockwiseLayer uses MAX_MESSAGE_SIZE={}, PREFERRED_BLOCK_SIZE={}, BLOCKWISE_STATUS_LIFETIME={}, MAX_RESOURCE_BODY_SIZE={}, BLOCKWISE_STRICT_BLOCK2_OPTION={}",
			maxMessageSize, preferredBlockSize, blockTimeout, maxResourceBodySize, strictBlock2Option);
		int healthStatusInterval = config.getInt(NetworkConfig.Keys.HEALTH_STATUS_INTERVAL, 60); // seconds

		if (healthStatusInterval > 0 && HEALTH_LOGGER.isDebugEnabled()) {
			statusLogger = ExecutorsUtil.getScheduledExecutor().scheduleAtFixedRate(new Runnable() {

				@Override
				public void run() {
					if (enableStatus) {
						{
							HEALTH_LOGGER.debug("{} block1 transfers", block1Transfers.size());
							Iterator<Block1BlockwiseStatus> iterator = block1Transfers.valuesIterator();
							int max = 5;
							while (iterator.hasNext()) {
								HEALTH_LOGGER.debug("   block1 {}", iterator.next());
								--max;
								if (max == 0) {
									break;
								}
							}
						}
						{
							HEALTH_LOGGER.debug("{} block2 transfers", block2Transfers.size());
							Iterator<Block2BlockwiseStatus> iterator = block2Transfers.valuesIterator();
							int max = 5;
							while (iterator.hasNext()) {
								HEALTH_LOGGER.debug("   block2 {}", iterator.next());
								--max;
								if (max == 0) {
									break;
								}
							}
						}
					}
				}
			}, healthStatusInterval, healthStatusInterval, TimeUnit.SECONDS);
		}
	}

	@Override
	public void destroy() {
		if (statusLogger != null) {
			statusLogger.cancel(false);
			statusLogger = null;
		}
	}

	@Override
	public void sendRequest(final Exchange exchange, final Request request) {

		Request requestToSend = request;

		if (isTransparentBlockwiseHandlingEnabled() && !request.isMulticast()) {

			BlockOption block2 = request.getOptions().getBlock2();
			if (block2 != null && block2.getNum() > 0) {
				// This is the case if the user has explicitly added a block option
				// for random access.
				// Note: We do not regard it as random access when the block number is 0.
				// This is because the user might just want to do early block
				// size negotiation but actually want to retrieve the whole body by means of
				// a transparent blockwise transfer.
				LOGGER.debug("outbound request contains block2 option, creating random-access blockwise status");
				addRandomAccessBlock2Status(exchange, request);
			} else {
				KeyUri key = getKey(exchange, request);
				Block2BlockwiseStatus status = getBlock2Status(key);
				if (status != null) {
					// Receiving a blockwise response in transparent mode
					// is done by in an "internal request" for the left payload.
					// Therefore the client is not aware of that ongoing request
					// and may send an additional request for the same resource.
					// If that happens, two blockwise request may pend for the 
					// same resource. RFC7959, section 2.4, page 13, 
					// "The Block2 Option provides no way for a single endpoint
					//  to perform multiple concurrently proceeding block-wise
					//  response payload transfer (e.g., GET) operations to the
					//  same resource."
					// So one transfer must be abandoned. This chose the transfer
					// of the notify to be abandoned so that the client receives
					// the requested response but lose the notify. 
					clearBlock2Status(key, status);
					status.completeOldTransfer(null);
				}
				
				if (requiresBlockwise(request)) {
					// This must be a large POST or PUT request
					requestToSend = startBlockwiseUpload(exchange, request);
				}
			}
		}

		exchange.setCurrentRequest(requestToSend);
		lower().sendRequest(exchange, requestToSend);
	}

	protected Request startBlockwiseUpload(final Exchange exchange, final Request request) {

		final KeyUri key = getKey(exchange, request);

		synchronized (block1Transfers) {

			Block1BlockwiseStatus status = getBlock1Status(key);
			if (status != null) {
				// there already is a block1 transfer going on to the resource
				// cancel the original request and start over with a new tracker
				status.cancelRequest();
				clearBlock1Status(key, status);
			}
			status = getOutboundBlock1Status(key, exchange, request);

			final Request block = status.getNextRequestBlock();

			block.addMessageObserver(new MessageObserverAdapter() {

				@Override
				public void onReadyToSend() {
					// when the request for transferring the first block
					// has been sent out, we copy the token to the
					// original request so that at the end of the
					// blockwise transfer the Matcher can correctly
					// close the overall exchange
					if (request.getToken() == null) {
						request.setToken(block.getToken());
					}
					if (!request.hasMID()) {
						request.setMID(block.getMID());
					}
				}
			});

			addBlock1CleanUpObserver(block, key, status);
			prepareBlock1Cleanup(status, key);
			return block;
		}
	}

	@Override
	public void receiveRequest(final Exchange exchange, final Request request) {

		if (isTransparentBlockwiseHandlingEnabled()) {

			BlockOption block2 = request.getOptions().getBlock2();

			if (request.getOptions().hasBlock1()) {

				// This is a large POST or PUT request
				handleInboundBlockwiseUpload(exchange, request);

			} else if (block2 != null && block2.getNum() > 0) {

				KeyUri key = getKey(exchange, request);
				Block2BlockwiseStatus status = getBlock2Status(key);
				if (status == null) {

					LOGGER.debug(
							"peer wants to retrieve individual block2 {} of {}, delivering request to application layer",
							block2, key);
					exchange.setRequest(request);
					upper().receiveRequest(exchange, request);

				} else {
					// The peer wants to retrieve the next block of a blockwise transfer
					handleInboundRequestForNextBlock(exchange, request, key, status);
				}

			} else {

				exchange.setRequest(request);
				upper().receiveRequest(exchange, request);
			}

		} else {

			exchange.setRequest(request);
			upper().receiveRequest(exchange, request);
		}
	}

	protected void handleInboundBlockwiseUpload(final Exchange exchange, final Request request) {

		if (requestExceedsMaxBodySize(request)) {

			Response error = Response.createResponse(request, ResponseCode.REQUEST_ENTITY_TOO_LARGE);
			error.setPayload(String.format("body too large, can process %d bytes max", maxResourceBodySize));
			error.getOptions().setSize1(maxResourceBodySize);
			exchange.setCurrentResponse(error);
			lower().sendResponse(exchange, error);

		} else {

			BlockOption block1 = request.getOptions().getBlock1();
			LOGGER.debug("inbound request contains block1 option {}", block1);
			KeyUri key = getKey(exchange, request);
			Block1BlockwiseStatus status = getInboundBlock1Status(key, exchange, request);

			if (block1.getNum() == 0 && status.getCurrentNum() > 0) {
				status = resetInboundBlock1Status(key, exchange, request);
			}

			if (block1.getNum() != status.getCurrentNum()) {
				// ERROR, wrong number, Incomplete
				LOGGER.warn(
						"peer sent wrong block, expected no. {} but got {}. Responding with 4.08 (Request Entity Incomplete)",
						status.getCurrentNum(), block1.getNum());

				sendBlock1ErrorResponse(key, status, exchange, request, ResponseCode.REQUEST_ENTITY_INCOMPLETE,
						"wrong block number");

			} else if (!status.hasContentFormat(request.getOptions().getContentFormat())) {

				sendBlock1ErrorResponse(key, status, exchange, request, ResponseCode.REQUEST_ENTITY_INCOMPLETE,
						"unexpected Content-Format");

			} else if (!status.addBlock(request.getPayload())) {

				sendBlock1ErrorResponse(key, status, exchange, request, ResponseCode.REQUEST_ENTITY_TOO_LARGE,
						"body exceeded expected size " + status.getBufferSize());

			} else {

				status.setCurrentNum(status.getCurrentNum() + 1);
				if ( block1.isM() ) {

					// do not assemble and deliver the request yet

					LOGGER.debug("acknowledging incoming block1 [num={}], expecting more blocks to come", block1.getNum());

					Response piggybacked = Response.createResponse(request, ResponseCode.CONTINUE);
					piggybacked.getOptions().setBlock1(block1.getSzx(), true, block1.getNum());

					exchange.setCurrentResponse(piggybacked);
					lower().sendResponse(exchange, piggybacked);

				} else {

					LOGGER.debug("peer has sent last block1 [num={}], delivering request to application layer", block1.getNum());

					// Remember block to acknowledge. TODO: We might make this a boolean flag in status.
					exchange.setBlock1ToAck(block1); 

					// Assemble and deliver
					Request assembled = new Request(request.getCode());
					status.assembleReceivedMessage(assembled);

					// make sure we deliver the request using the MID and token of the latest request
					// so that the response created by the application layer can reply to his 
					// token and MID
					assembled.setMID(request.getMID());
					assembled.setToken(request.getToken());
					// copy scheme
					assembled.setScheme(request.getScheme());
					
					// make sure peer's early negotiation of block2 size gets included
					assembled.getOptions().setBlock2(request.getOptions().getBlock2());

					clearBlock1Status(key, status);

					exchange.setRequest(assembled);
					upper().receiveRequest(exchange, assembled);
				}
			}
		}
	}

	protected void sendBlock1ErrorResponse(KeyUri key, Block1BlockwiseStatus status, Exchange exchange, Request request,
			ResponseCode errorCode, String message) {

		BlockOption block1 = request.getOptions().getBlock1();
		Response error = Response.createResponse(request, errorCode);
		error.getOptions().setBlock1(block1.getSzx(), block1.isM(), block1.getNum());
		error.setPayload(message);
		clearBlock1Status(key, status);
		exchange.setCurrentResponse(error);
		lower().sendResponse(exchange, error);
	}

	protected void handleInboundRequestForNextBlock(final Exchange exchange, final Request request,
			final KeyUri key, final Block2BlockwiseStatus status) {

		synchronized (status) {

			BlockOption block2 = request.getOptions().getBlock2();
			Response block = status.getNextResponseBlock(block2);
			if (status.isComplete()) {
				// clean up blockwise status
				LOGGER.debug("peer has requested last block of blockwise transfer: {}", status);
				clearBlock2Status(key, status);
			} else {
				prepareBlock2Cleanup(status, key);
				LOGGER.debug("peer has requested intermediary block of blockwise transfer: {}", status);
			}

			exchange.setCurrentResponse(block);
			lower().sendResponse(exchange, block);
		}
	}

	/**
	 * Invoked when a response is sent to a peer.
	 * <p>
	 * This method initiates a blockwise transfer if the response's payload
	 * exceeds {@code MAX_MESSAGE_SIZE}.
	 * 
	 * @param exchange The exchange the response is part of.
	 * @param response The response to send to the peer.
	 */
	@Override
	public void sendResponse(final Exchange exchange, final Response response) {

		Response responseToSend = response;

		if (isTransparentBlockwiseHandlingEnabled()) {

			BlockOption requestBlock2 = exchange.getRequest().getOptions().getBlock2();
			BlockOption responseBlock2 = response.getOptions().getBlock2();

			if (requestBlock2 != null && requestBlock2.getNum() > 0) {

				// peer has issued a random block access request

				if (responseBlock2 != null) {

					// the resource implementation supports blockwise retrieval (indicated by the
					// presence of the block2 option in the response)

					if (requestBlock2.getNum() != responseBlock2.getNum()) {
						LOGGER.warn(
								"resource [{}] implementation error, peer requested block {} but resource returned block {}",
								exchange.getRequest().getURI(), requestBlock2.getNum(), responseBlock2.getNum());
						responseToSend = Response.createResponse(exchange.getRequest(), ResponseCode.INTERNAL_SERVER_ERROR);
						responseToSend.setType(response.getType());
						responseToSend.setMID(response.getMID());
						responseToSend.addMessageObservers(response.getMessageObservers());
					}

				} else if (response.hasBlock(requestBlock2)) {

					// the resource implementation does not support blockwise retrieval
					// but instead has responded with the full response body
					// crop the response down to the requested block
					Block2BlockwiseStatus.crop(responseToSend, requestBlock2);

				} else {

					// peer has requested a non existing block
					responseToSend = Response.createResponse(exchange.getRequest(), ResponseCode.BAD_OPTION);
					responseToSend.setType(response.getType());
					responseToSend.setMID(response.getMID());
					responseToSend.getOptions().setBlock2(requestBlock2);
					responseToSend.addMessageObservers(response.getMessageObservers());
				}

			} else if (requiresBlockwise(exchange, response, requestBlock2)) {

				// the client either has not included a block2 option at all or has
				// included a block2 option with num = 0 (early negotiation of block size)

				KeyUri key = getKey(exchange, response);
				// We can not handle several block2 transfer for the same client/resource.
				// So we clean previous transfer (priority to the new one)
				Block2BlockwiseStatus status = resetOutboundBlock2Status(key, exchange, response);
				BlockOption block2 = requestBlock2 != null ? requestBlock2
						: new BlockOption(preferredBlockSzx, false, 0);
				responseToSend = status.getNextResponseBlock(block2);
			}

			BlockOption block1 = exchange.getBlock1ToAck();
			if (block1 != null) {
				exchange.setBlock1ToAck(null);
				responseToSend.getOptions().setBlock1(block1);
			}
		}

		exchange.setCurrentResponse(responseToSend);
		lower().sendResponse(exchange, responseToSend);
	}

	/**
	 * Invoked when a response has been received from a peer.
	 * <p>
	 * Checks whether the response
	 * <ul>
	 * <li>contains a block of an already ongoing blockwise transfer or
	 * contains the first block of a large body and requires the start of a
	 * blockwise transfer to retrieve the remaining blocks of the body or</li>
	 * <li>acknowledges a block sent to the peer as part of a block1 transfer
	 * and either sends the next block or handles a potential error situation.</li>
	 * </ul>
	 * 
	 * @param exchange The message exchange that the response is part of.
	 * @param response The response received from the peer.
	 */
	@Override
	public void receiveResponse(final Exchange exchange, final Response response) {

		if (isTransparentBlockwiseHandlingEnabled() && !exchange.getRequest().isMulticast()) {
			if (response.isError()) {
				// handle blockwise specific error codes
				switch(response.getCode()) {
				case REQUEST_ENTITY_INCOMPLETE: // 4.08
					// we seem to have uploaded blocks not in expected order
				case REQUEST_ENTITY_TOO_LARGE: // 4.13
					// server is not able to process the payload we included
					KeyUri key = getKey(exchange, exchange.getCurrentRequest());
					Block1BlockwiseStatus status = getBlock1Status(key);
					if (status != null) {
						clearBlock1Status(key, status);
					}
				default:
				}

				// check, if response is for original request
				if (exchange.getRequest() != exchange.getCurrentRequest()) {
					// prepare the response as response to the original request
					Response resp = new Response(response.getCode());
					// adjust the token using the original request
					resp.setToken(exchange.getRequest().getToken());
					if (exchange.getRequest().getType() == Type.CON) {
						resp.setType(Type.ACK);
						// adjust MID also
						resp.setMID(exchange.getRequest().getMID());
					} else {
						resp.setType(Type.NON);
					}
					resp.setSourceContext(response.getSourceContext());
					resp.setPayload(response.getPayload());
					resp.setOptions(response.getOptions());
					resp.setRTT(exchange.calculateRTT());
					exchange.setResponse(resp);
					upper().receiveResponse(exchange, resp);
				} else {
					upper().receiveResponse(exchange, response);
				}
				return;
			}

			KeyUri key = getKey(exchange, response);
			BlockOption block = response.getOptions().getBlock2();
			Block2BlockwiseStatus status = getBlock2Status(key);
			if (status != null) {
				// ongoing blockwise transfer
				boolean starting = (block == null) || (block.getNum() == 0);
				if (starting) {
					if (status.isNew(response)) {
						LOGGER.debug("discarding outdated block2 transfer {}, current is [{}]", status.getObserve(),
								response);
						clearBlock2Status(key, status);
						status.completeOldTransfer(exchange);
					} else {
						LOGGER.debug("discarding old block2 transfer [{}], received during ongoing block2 transfer {}",
								response, status.getObserve());
						status.completeNewTranfer(exchange);
						return;
					}
				}
				else if (!status.matchTransfer(exchange)) {
					LOGGER.debug(
							"discarding outdate block2 response [{}, {}] received during ongoing block2 transfer {}",
							exchange.getNotificationNumber(), response, status.getObserve());
					status.completeNewTranfer(exchange);
					return;
				}
			}
			else if (block != null && block.getNum() != 0) {
				LOGGER.debug(
						"discarding stale block2 response [{}, {}] received without ongoing block2 transfer for {}",
						exchange.getNotificationNumber(), response, key);
				exchange.setComplete();
				return;
			}

			if (!response.hasBlockOption()) {

				// This is a normal response, no special treatment necessary
				exchange.setResponse(response);
				upper().receiveResponse(exchange, response);

			} else {

				if (response.getOptions().hasBlock1()) {
					handleBlock1Response(exchange, response);
				}

				if (response.getOptions().hasBlock2()) {
					handleBlock2Response(exchange, response);
				}
			}

		} else {
			exchange.setResponse(response);
			upper().receiveResponse(exchange, response);
		}
	}

	/**
	 * Checks if a response acknowledges a block sent in a POST/PUT request and
	 * sends the next block if applicable.
	 * 
	 * @param exchange The message exchange that the response is part of.
	 * @param response The response received from the peer.
	 */
	private void handleBlock1Response(final Exchange exchange, final Response response) {

		BlockOption block1 = response.getOptions().getBlock1();
		LOGGER.debug("received response acknowledging block1 {}", block1);

		// Block1 transfer has been originally created for an outbound request
		final KeyUri key = getKey(exchange, exchange.getRequest());

		synchronized (block1Transfers) {

			Block1BlockwiseStatus status = getBlock1Status(key);

			if (status == null) {

				// request has not been sent blockwise
				LOGGER.debug("discarding unexpected block1 response: {}", response);

			} else if (!status.hasMatchingToken(response)) {

				// a concurrent block1 transfer has been started in the meantime
				// which has "overwritten" the status object with the new (concurrent) request
				// so we simply discard the response
				LOGGER.debug("discarding obsolete block1 response: {}", response);

			} else if (exchange.getRequest().isCanceled()) {

				clearBlock1Status(key, status);

			} else if (!status.isComplete()) {

				// this means that our last request's M-bit was set

				if (block1.isM()) {
					if (response.getCode() == ResponseCode.CONTINUE) {
						// server wants us to send the remaining blocks before returning
						// its response
						sendNextBlock(exchange, response, key, status);
					} else {
						// the server has responded in a way that is not compliant with RFC 7959
						clearBlock1Status(key, status);
						exchange.getRequest().setRejected(true);
					}

				} else {
					// this means that the response already contains the server's final
					// response to the request. However, the server is still expecting us
					// to continue to send the remaining blocks as specified in
					// https://tools.ietf.org/html/rfc7959#section-2.3

					// the current implementation does not allow us to forward the response
					// to the application layer, though, because it would "complete"
					// the exchange and thus remove the blockwise status necessary
					// to keep track of this POST/PUT request
					// we therefore go on sending all pending blocks and then return the
					// response received for the last block
					sendNextBlock(exchange, response, key, status);
				}

			} else {

				// all blocks of block1 transfer have been sent
				clearBlock1Status(key, status);

				if (response.getOptions().hasBlock2()) {
					LOGGER.debug("Block1 followed by Block2 transfer");
				} else {
					// All request blocks have been acknowledged and we have received a
					// response that does not need blockwise transfer. Thus, deliver it.
					exchange.setResponse(response);
					upper().receiveResponse(exchange, response);
				}
			}
		}
	}

	protected void sendNextBlock(final Exchange exchange, final Response response, final KeyUri key, final Block1BlockwiseStatus status) {

		BlockOption block1 = response.getOptions().getBlock1();
		int currentSize = status.getCurrentSize();
		// adjust block size to peer's preference
		int newSize, newSzx;
		if (block1.getSize() < currentSize) {
			newSize = block1.getSize();
			newSzx = block1.getSzx();
		} else {
			newSize = currentSize;
			newSzx = status.getCurrentSzx();
		}
		int nextNum = status.getCurrentNum() + currentSize / newSize;
		LOGGER.debug("sending next Block1 num={}", nextNum);
		Request nextBlock = null;
		try {
			nextBlock = status.getNextRequestBlock(nextNum, newSzx);
			// we use the same token to ease traceability
			nextBlock.setToken(response.getToken());
			nextBlock.setDestinationContext(response.getSourceContext());
			addBlock1CleanUpObserver(nextBlock, key, status);
	
			exchange.setCurrentRequest(nextBlock);
			prepareBlock1Cleanup(status, key);
			lower().sendRequest(exchange, nextBlock);
		} catch (RuntimeException ex) {
			LOGGER.warn("cannot process next block request, aborting request!", ex);
			if (nextBlock != null) {
				nextBlock.setSendError(ex);
			} else {
				exchange.getRequest().setSendError(ex);
			}
		}
	}

	/**
	 * Checks if a response contains a single block of a large payload only and
	 * retrieves the remaining blocks if applicable.
	 * 
	 * @param exchange The message exchange that the response is part of.
	 * @param response The response received from the peer.
	 */
	private void handleBlock2Response(final Exchange exchange, final Response response) {

		BlockOption block2 = response.getOptions().getBlock2();
		KeyUri key = getKey(exchange, response);

		if (exchange.getRequest().isCanceled()) {

			// We have received a block of the resource body in response to a request that
			// has been canceled by the application layer. There is no need to retrieve the
			// remaining blocks.
			Block2BlockwiseStatus status = getBlock2Status(key);
			if (status != null) {
				clearBlock2Status(key, status);
			}

			if (response.isNotification()) {
				// We have received a notification for an observed resource that the
				// application layer is no longer interested in.
				// Let upper layers decide what to do with the notification.
				upper().receiveResponse(exchange, response);
			}

		} else if (responseExceedsMaxBodySize(response)) {

			LOGGER.debug("requested resource body exceeds max buffer size [{}], aborting request", maxResourceBodySize);
			exchange.getRequest().cancel();

		} else {

			Block2BlockwiseStatus status = getInboundBlock2Status(key, exchange, response);

			if (block2.getNum() == status.getCurrentNum() && (block2.getNum() == 0 || response.getToken().equals(exchange.getCurrentRequest().getToken()))) {

				// check token to avoid mixed blockwise transfers (possible with observe) 

				// We got the block we expected :-)
				LOGGER.debug("processing incoming block2 response [num={}]: {}", block2.getNum(), response);

				if (status.isRandomAccess()) {

					// The client has requested this specific block and we deliver it
					exchange.setResponse(response);
					clearBlock2Status(key, status);
					upper().receiveResponse(exchange, response);

				} else if (!status.addBlock(response)) {

					LOGGER.debug("cannot process payload of block2 response, aborting request");
					exchange.getRequest().cancel();
					return;

				} else if (block2.isM()) {
					// request next block
					requestNextBlock(exchange, response, key, status);

				} else {

					// we have received the last block of the block2 transfer

					LOGGER.debug(
							"all {} blocks have been retrieved, assembling response and delivering to application layer",
							status.getBlockCount());
					Response assembled = new Response(response.getCode());
					status.assembleReceivedMessage(assembled);

					// set overall transfer RTT
					assembled.setRTT(exchange.calculateRTT());

					clearBlock2Status(key, status);
					LOGGER.debug("assembled response: {}", assembled);
					// Set the original request as current request so that
					// the Matcher can clean up its state based on the latest
					// ("current") request's MID and token
					exchange.setCurrentRequest(exchange.getRequest());
					// Set the assembled response as current response
					exchange.setResponse(assembled);
					upper().receiveResponse(exchange, assembled);
				}

			} else {
				// ERROR, wrong block number (server error)
				// Canceling the request would interfere with Observe, so just ignore it
				LOGGER.warn("ignoring block2 response with wrong block number {} (expected {}): {}", block2.getNum(),
						status.getCurrentNum(), response);
			}
		}
	}
	
	/**
	 * Sends request for the next response block.
	 */
	protected void requestNextBlock(final Exchange exchange, final Response response, final KeyUri key, final Block2BlockwiseStatus status) {
		int currentSize = status.getCurrentSize();
		// do late block size negotiation
		int newSize, newSzx;
		BlockOption block2 = response.getOptions().getBlock2();
		if (block2.getSzx() > preferredBlockSzx) {
			newSize = preferredBlockSize;
			newSzx = preferredBlockSzx;
		} else {
			newSize = currentSize;
			newSzx = status.getCurrentSzx();
		}
		int nextNum = status.getCurrentNum() + currentSize / newSize;

		Request request = exchange.getRequest();

		Request block = new Request(request.getCode());
		try {
			// do not enforce CON, since NON could make sense over SMS or similar transports
			block.setType(request.getType());
			block.setDestinationContext(response.getSourceContext());

			/*
			 * WARNING:
			 * 
			 * For Observe, the Matcher then will store the same
			 * exchange under a different KeyToken in exchangesByToken,
			 * which is cleaned up in the else case below.
			 */
			if (!response.isNotification()) {
				block.setToken(response.getToken());
			} else if (exchange.isNotification()) {
				// Recreate cleanup message observer 
				request.addMessageObserver(new CleanupMessageObserver(exchange));
			}

			// copy options
			block.setOptions(new OptionSet(request.getOptions()));
			block.getOptions().setBlock2(newSzx, false, nextNum);

			// make sure NOT to use Observe for block retrieval
			block.getOptions().removeObserve();

			// copy message observers from original request so that they will be notified
			// if something goes wrong with this blockwise request, e.g. if it times out
			block.addMessageObservers(request.getMessageObservers());
			// add an observer that cleans up the block2 transfer tracker if the
			// block request fails
			addBlock2CleanUpObserver(block, key, status);

			status.setCurrentNum(nextNum);

			LOGGER.debug("requesting next Block2 [num={}]: {}", nextNum, block);
			exchange.setCurrentRequest(block);
			prepareBlock2Cleanup(status, key);
			lower().sendRequest(exchange, block);
		} catch (RuntimeException ex) {
			LOGGER.warn("cannot process next block request, aborting request!", ex);
			block.setSendError(ex);
		}
	}

	/**
	 * Sends request for the next response block.
	 */
	private void requestNextBlock(final Exchange exchange, final Response response, final KeyUri key, final Block2BlockwiseStatus status) {
		int currentSize = status.getCurrentSize();
		// do late block size negotiation
		int newSize, newSzx;
		BlockOption block2 = response.getOptions().getBlock2();
		if (block2.getSzx() > preferredBlockSzx) {
			newSize = preferredBlockSize;
			newSzx = preferredBlockSzx;
		} else {
			newSize = currentSize;
			newSzx = status.getCurrentSzx();
		}
		int nextNum = status.getCurrentNum() + currentSize / newSize;

		Request request = exchange.getRequest();

		Request block = new Request(request.getCode());
		try {
			// do not enforce CON, since NON could make sense over SMS or similar transports
			block.setType(request.getType());
			block.setDestinationContext(response.getSourceContext());

			/*
			 * WARNING:
			 * 
			 * For Observe, the Matcher then will store the same
			 * exchange under a different KeyToken in exchangesByToken,
			 * which is cleaned up in the else case below.
			 */
			if (!response.isNotification()) {
				block.setToken(response.getToken());
			} else if (exchange.isNotification()) {
				// Recreate cleanup message observer 
				request.addMessageObserver(new CleanupMessageObserver(exchange));
			}

			// copy options
			block.setOptions(new OptionSet(request.getOptions()));
			block.getOptions().setBlock2(newSzx, false, nextNum);

			// make sure NOT to use Observe for block retrieval
			block.getOptions().removeObserve();

			// copy message observers from original request so that they will be notified
			// if something goes wrong with this blockwise request, e.g. if it times out
			block.addMessageObservers(request.getMessageObservers());
			// add an observer that cleans up the block2 transfer tracker if the
			// block request fails
			addBlock2CleanUpObserver(block, key, status);

			status.setCurrentNum(nextNum);

			LOGGER.debug("requesting next Block2 [num={}]: {}", nextNum, block);
			exchange.setCurrentRequest(block);
			prepareBlock2Cleanup(status, key);
			lower().sendRequest(exchange, block);
		} catch (RuntimeException ex) {
			LOGGER.warn("cannot process next block request, aborting request!", ex);
			block.setSendError(ex);
		}
	}

	/////////// HELPER METHODS //////////

	protected static KeyUri getKey(final Exchange exchange, final Request request) {

		if (exchange.isOfLocalOrigin()) {
			return KeyUri.fromOutboundRequest(request);
		} else {
			return KeyUri.fromInboundRequest(request);
		}
	}

	protected static KeyUri getKey(final Exchange exchange, final Response response) {

		if (exchange.isOfLocalOrigin()) {
			return KeyUri.fromInboundResponse(exchange.getRequest(), response);
		} else {
			return KeyUri.fromOutboundResponse(exchange.getRequest(), response);
		}
	}

	private Block1BlockwiseStatus getOutboundBlock1Status(final KeyUri key, final Exchange exchange, final Request request) {

		synchronized (block1Transfers) {
			Block1BlockwiseStatus status = block1Transfers.get(key);
			if (status == null) {
				status = Block1BlockwiseStatus.forOutboundRequest(exchange, request, preferredBlockSize);
				block1Transfers.put(key, status);
				enableStatus = true;
				LOGGER.debug("created tracker for outbound block1 transfer {}, transfers in progress: {}", status,
						block1Transfers.size());
			}
			return status;
		}
	}

	protected Block1BlockwiseStatus getInboundBlock1Status(final KeyUri key, final Exchange exchange, final Request request) {
		Block1BlockwiseStatus status;
		synchronized (block1Transfers) {
			status = block1Transfers.get(key);
			if (status == null) {
				status = Block1BlockwiseStatus.forInboundRequest(exchange, request, maxResourceBodySize);
				block1Transfers.put(key, status);
				enableStatus = true;
				LOGGER.debug("created tracker for inbound block1 transfer {}, transfers in progress: {}", status,
						block1Transfers.size());
			}
		}
		// register a task for cleaning up if the peer does not send all blocks
		prepareBlock1Cleanup(status, key);
		return status;
	}

	protected Block1BlockwiseStatus resetInboundBlock1Status(final KeyUri key, final Exchange exchange, final Request request) {

		Block1BlockwiseStatus removedStatus;
		Block1BlockwiseStatus newStatus;
		synchronized (block1Transfers) {
			removedStatus = block1Transfers.remove(key);
			LOGGER.warn("inbound block1 transfer reset at {} by peer: {}", removedStatus, request);
			// remove old status ensures, that getInboundBlock1Status could be
			// called in synchronized (block1Transfers)
			newStatus = getInboundBlock1Status(key, exchange, request);
		}
		if (removedStatus != null) {
			removedStatus.setComplete(true);
		}
		return newStatus;
	}

	protected Block2BlockwiseStatus getOutboundBlock2Status(final KeyUri key, final Exchange exchange, final Response response) {

		Block2BlockwiseStatus status;
		synchronized (block2Transfers) {
			status = block2Transfers.get(key);
			if (status == null) {
				status = Block2BlockwiseStatus.forOutboundResponse(exchange, response, preferredBlockSize);
				block2Transfers.put(key, status);
				enableStatus = true;
				LOGGER.debug("created tracker for outbound block2 transfer {}, transfers in progress: {}", status,
						block2Transfers.size());
			}
		}
		// we register a clean up task in case the peer does not retrieve all blocks
		prepareBlock2Cleanup(status, key);
		return status;
	}

	private Block2BlockwiseStatus getInboundBlock2Status(final KeyUri key, final Exchange exchange, final Response response) {

		synchronized (block2Transfers) {
			Block2BlockwiseStatus status = block2Transfers.get(key);
			if (status == null) {
				status = Block2BlockwiseStatus.forInboundResponse(exchange, response, maxResourceBodySize);
				block2Transfers.put(key, status);
				enableStatus = true;
				LOGGER.debug("created tracker for {} inbound block2 transfer {}, transfers in progress: {}, {}", key,
						status, block2Transfers.size(), response);
			}
			return status;
		}
	}

	protected KeyUri addRandomAccessBlock2Status(final Exchange exchange, final Request request) {

		KeyUri key = getKey(exchange, request);
		Block2BlockwiseStatus status = Block2BlockwiseStatus.forRandomAccessRequest(exchange, request);
		synchronized (block2Transfers) {
			block2Transfers.put(key, status);
		}
		enableStatus = true;
		addBlock2CleanUpObserver(request, key, status);
		LOGGER.debug("created tracker for random access block2 retrieval {}, transfers in progress: {}", status,
				block2Transfers.size());
		return key;
	}

	protected Block2BlockwiseStatus resetOutboundBlock2Status(KeyUri key, Exchange exchange, Response response) {
		Block2BlockwiseStatus previousStatus;
		Block2BlockwiseStatus newStatus;
		synchronized (block2Transfers) {
			previousStatus = block2Transfers.remove(key);
			newStatus = getOutboundBlock2Status(key, exchange, response);
		}
		if (previousStatus != null && !previousStatus.isComplete()) {
			LOGGER.debug("stop previous block transfer {} {} for new {}", key, previousStatus, response);
			previousStatus.completeResponse();
		} else {
			LOGGER.debug("block transfer {} for {}", key, response);
		}
		return newStatus;
	}

	protected Block1BlockwiseStatus getBlock1Status(final KeyUri key) {

		synchronized (block1Transfers) {
			return block1Transfers.get(key);
		}
	}

	private Block2BlockwiseStatus getBlock2Status(final KeyUri key) {

		synchronized (block2Transfers) {
			return block2Transfers.get(key);
		}
	}

	protected Block1BlockwiseStatus clearBlock1Status(KeyUri key, Block1BlockwiseStatus status) {
		int size;
		Block1BlockwiseStatus removedTracker;
		synchronized (block1Transfers) {
			removedTracker = block1Transfers.remove(key, status);
			size = block1Transfers.size();
		}
		if (removedTracker != null) {
			LOGGER.debug("removing block1 tracker [{}], block1 transfers still in progress: {}", key, size);
			removedTracker.setComplete(true);
		}
		return removedTracker;
	}

	protected Block2BlockwiseStatus clearBlock2Status(KeyUri key, Block2BlockwiseStatus status) {
		int size;
		Block2BlockwiseStatus removedTracker;
		synchronized (block2Transfers) {
			removedTracker = block2Transfers.remove(key, status);
			size = block2Transfers.size();
		}
		if (removedTracker != null) {
			LOGGER.debug("removing block2 tracker [{}], block2 transfers still in progress: {}", key, size);
			removedTracker.setComplete(true);
		}
		return removedTracker;
	}

	protected boolean requiresBlockwise(final Request request) {
		boolean blockwiseRequired = request.getPayloadSize() > maxMessageSize;
		if (blockwiseRequired) {
			LOGGER.debug("request body [{}/{}] requires blockwise transfer", request.getPayloadSize(), maxMessageSize);
		}
		return blockwiseRequired;
	}

	protected boolean requiresBlockwise(final Exchange exchange, final Response response, final BlockOption requestBlock2) {

		boolean blockwiseRequired = response.getPayloadSize() > maxMessageSize;
		if (requestBlock2 != null) {
			// client might have included early negotiation block2 option
			// If the block2 strict mode has been enabled we must respond with a block2 option even if the payload fits in one block
			blockwiseRequired = blockwiseRequired || strictBlock2Option || response.getPayloadSize() > requestBlock2.getSize();
		}
		if (blockwiseRequired) {
			LOGGER.debug("response body [{}/{}] requires blockwise transfer", response.getPayloadSize(),
					maxMessageSize);
		}
		return blockwiseRequired;
	}

	protected boolean isTransparentBlockwiseHandlingEnabled() {
		return maxResourceBodySize > 0;
	}

	private boolean responseExceedsMaxBodySize(final Response response) {
		return response.getOptions().hasSize2() && response.getOptions().getSize2() > maxResourceBodySize;
	}

	protected boolean requestExceedsMaxBodySize(final Request request) {
		return request.getOptions().hasSize1() && request.getOptions().getSize1() > maxResourceBodySize;
	}

	/**
	 * Schedules a task for cleaning up state when a block1 transfer times out.
	 * 
	 * @param status The tracker for the block1 transfer to clean up for.
	 * @param key The key of the tracker.
	 */
	protected void prepareBlock1Cleanup(final Block1BlockwiseStatus status, final KeyUri key) {

		LOGGER.debug("scheduling clean up task for block1 transfer {}", key);
		ScheduledFuture<?> taskHandle = scheduleBlockCleanupTask(new Runnable() {

			@Override
			public void run() {
				try {
					if (!status.isComplete()) {
						LOGGER.debug("block1 transfer timed out: {}", key);
						status.timeoutCurrentTranfer();
					}
					clearBlock1Status(key, status);
				} catch (Exception e) {
					LOGGER.debug("Unexcepted error while block1 cleaning", e);
				}
			}
		});
		status.setBlockCleanupHandle(taskHandle);
	}

	protected MessageObserver addBlock1CleanUpObserver(final Request message, final KeyUri key,
			final Block1BlockwiseStatus status) {

		MessageObserver observer = new MessageObserverAdapter() {

			@Override
			public void onCancel() {
				clearBlock1Status(key, status);
			}

			@Override
			protected void failed() {
				clearBlock1Status(key, status);
			}
		};
		message.addMessageObserver(observer);
		return observer;
	}

	protected MessageObserver addBlock2CleanUpObserver(final Request message, final KeyUri key,
			final Block2BlockwiseStatus status) {

		MessageObserver observer = new MessageObserverAdapter() {

			@Override
			public void onCancel() {
				clearBlock2Status(key, status);
			}

			@Override
			protected void failed() {
				clearBlock2Status(key, status);
			}
		};
		message.addMessageObserver(observer);
		return observer;
	}

	/**
	 * Schedules a task for cleaning up state when a block2 transfer times out.
	 * 
	 * @param status The tracker for the block2 transfer to clean up for.
	 * @param key The key of the tracker.
	 */
	protected void prepareBlock2Cleanup(final Block2BlockwiseStatus status, final KeyUri key) {

		LOGGER.debug("scheduling clean up task for block2 transfer {}", key);
		ScheduledFuture<?> taskHandle = scheduleBlockCleanupTask(new Runnable() {

			@Override
			public void run() {
				try {
					if (!status.isComplete()) {
						LOGGER.debug("block2 transfer timed out: {}", key);
						status.timeoutCurrentTranfer();
					}
					clearBlock2Status(key, status);
				} catch (Exception e) {
					LOGGER.debug("Unexcepted error while block2 cleaning", e);
				}
			}
		});
		status.setBlockCleanupHandle(taskHandle);
	}

	private ScheduledFuture<?> scheduleBlockCleanupTask(final Runnable task) {

		// prevent RejectedExecutionException
		if (executor.isShutdown()) {
			LOGGER.info("Endpoint is being destroyed: skipping block clean-up");
			return null;

		} else {
			return executor.schedule(task , blockTimeout, TimeUnit.MILLISECONDS);
		}
	}

	public boolean isEmpty() {
		return block1Transfers.size() == 0 && block2Transfers.size() == 0;
	}
}<|MERGE_RESOLUTION|>--- conflicted
+++ resolved
@@ -57,13 +57,10 @@
  *    Achim Kraus (Bosch Software Innovations GmbH) - use ExecutorsUtil.getScheduledExecutor()
  *                                                    for health status instead of own executor.
  *    Achim Kraus (Bosch Software Innovations GmbH) - disable transparent blockwise for multicast.
-<<<<<<< HEAD
- *    Pratheek Rai - changes for BERT 
-=======
  *    Achim Kraus (Bosch Software Innovations GmbH) - extract requestNextBlock from 
  *                                                    tcp_experimental_features branch
  *                                                    for easier merging in the future.
->>>>>>> 6895ac79
+ *    Pratheek Rai - changes for BERT 
  ******************************************************************************/
 package org.eclipse.californium.core.network.stack;
 
@@ -997,71 +994,6 @@
 		}
 	}
 
-	/**
-	 * Sends request for the next response block.
-	 */
-	private void requestNextBlock(final Exchange exchange, final Response response, final KeyUri key, final Block2BlockwiseStatus status) {
-		int currentSize = status.getCurrentSize();
-		// do late block size negotiation
-		int newSize, newSzx;
-		BlockOption block2 = response.getOptions().getBlock2();
-		if (block2.getSzx() > preferredBlockSzx) {
-			newSize = preferredBlockSize;
-			newSzx = preferredBlockSzx;
-		} else {
-			newSize = currentSize;
-			newSzx = status.getCurrentSzx();
-		}
-		int nextNum = status.getCurrentNum() + currentSize / newSize;
-
-		Request request = exchange.getRequest();
-
-		Request block = new Request(request.getCode());
-		try {
-			// do not enforce CON, since NON could make sense over SMS or similar transports
-			block.setType(request.getType());
-			block.setDestinationContext(response.getSourceContext());
-
-			/*
-			 * WARNING:
-			 * 
-			 * For Observe, the Matcher then will store the same
-			 * exchange under a different KeyToken in exchangesByToken,
-			 * which is cleaned up in the else case below.
-			 */
-			if (!response.isNotification()) {
-				block.setToken(response.getToken());
-			} else if (exchange.isNotification()) {
-				// Recreate cleanup message observer 
-				request.addMessageObserver(new CleanupMessageObserver(exchange));
-			}
-
-			// copy options
-			block.setOptions(new OptionSet(request.getOptions()));
-			block.getOptions().setBlock2(newSzx, false, nextNum);
-
-			// make sure NOT to use Observe for block retrieval
-			block.getOptions().removeObserve();
-
-			// copy message observers from original request so that they will be notified
-			// if something goes wrong with this blockwise request, e.g. if it times out
-			block.addMessageObservers(request.getMessageObservers());
-			// add an observer that cleans up the block2 transfer tracker if the
-			// block request fails
-			addBlock2CleanUpObserver(block, key, status);
-
-			status.setCurrentNum(nextNum);
-
-			LOGGER.debug("requesting next Block2 [num={}]: {}", nextNum, block);
-			exchange.setCurrentRequest(block);
-			prepareBlock2Cleanup(status, key);
-			lower().sendRequest(exchange, block);
-		} catch (RuntimeException ex) {
-			LOGGER.warn("cannot process next block request, aborting request!", ex);
-			block.setSendError(ex);
-		}
-	}
-
 	/////////// HELPER METHODS //////////
 
 	protected static KeyUri getKey(final Exchange exchange, final Request request) {
@@ -1201,7 +1133,7 @@
 		}
 	}
 
-	private Block2BlockwiseStatus getBlock2Status(final KeyUri key) {
+	protected Block2BlockwiseStatus getBlock2Status(final KeyUri key) {
 
 		synchronized (block2Transfers) {
 			return block2Transfers.get(key);
